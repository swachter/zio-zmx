/*
 * Copyright 2017-2019 John A. De Goes and the ZIO Contributors
 *
 * Licensed under the Apache License, Version 2.0 (the "License");
 * you may not use this file except in compliance with the License.
 * You may obtain a copy of the License at
 *
 *     http://www.apache.org/licenses/LICENSE-2.0
 *
 * Unless required by applicable law or agreed to in writing, software
 * distributed under the License is distributed on an "AS IS" BASIS,
 * WITHOUT WARRANTIES OR CONDITIONS OF ANY KIND, either express or implied.
 * See the License for the specific language governing permissions and
 * limitations under the License.
 */

package zio

import java.util.concurrent.ThreadLocalRandom
import java.util.concurrent.atomic.AtomicReference

import zio.Supervisor.Propagation
import zio.clock.Clock
import zio.internal.RingBuffer
import zio.zmx.diagnostics.{ ZMXConfig, ZMXServer }
import zio.zmx.diagnostics.graph.{ Edge, Graph, Node }
import zio.zmx.metrics._

package object zmx extends MetricsDataModel with MetricsConfigDataModel {

  type MetricsAggregator = Has[MetricsAggregator.Service]
  type MetricsSender[B]  = Has[MetricsSender.Service[B]]

  val ZMXSupervisor: Supervisor[Set[Fiber.Runtime[Any, Any]]] =
    new Supervisor[Set[Fiber.Runtime[Any, Any]]] {

      private[this] val graphRef: AtomicReference[Graph[Fiber.Runtime[Any, Any], String, String]] = new AtomicReference(
        Graph.empty[Fiber.Runtime[Any, Any], String, String]
      )

      val value: UIO[Set[Fiber.Runtime[Any, Any]]] =
        UIO(graphRef.get.nodes.map(_.node))

      def unsafeOnStart[R, E, A](
        environment: R,
        effect: ZIO[R, E, A],
        parent: Option[Fiber.Runtime[Any, Any]],
        fiber: Fiber.Runtime[E, A]
      ): Propagation = {
        graphRef.updateAndGet { (m: Graph[Fiber.Runtime[Any, Any], String, String]) =>
          val n = m.addNode(Node(fiber, s"#${fiber.id.seqNumber}"))
          parent match {
            case Some(parent) => n.addEdge(Edge(parent, fiber, s"#${parent.id.seqNumber} -> #${fiber.id.seqNumber}"))
            case None         => n
          }
        }

        Propagation.Continue
      }

      def unsafeOnEnd[R, E, A](value: Exit[E, A], fiber: Fiber.Runtime[E, A]): Propagation = {
        graphRef.updateAndGet((m: Graph[Fiber.Runtime[Any, Any], String, String]) =>
          if (m.successors(fiber).isEmpty)
            m.removeNode(fiber)
          else
            m
        )

        Propagation.Continue
      }
    }

  type Diagnostics = Has[Diagnostics.Service]

  object Diagnostics {
    trait Service {}

    /**
     * The Diagnostics service will listen on the specified port for commands to perform fiber
     * dumps, either across all fibers or across the specified fiber ids.
     */
    def live(host: String, port: Int): ZLayer[ZEnv, Throwable, Diagnostics] =
      ZLayer.fromManaged(
        ZMXServer
          .make(ZMXConfig(host, port, true))
          .as(new Service {})
      )
  }

  // TODO Does this needs to be part of ZIO-Core?
  type CoreMetrics = Has[CoreMetrics.Service]

  object CoreMetrics {
    trait Service {
      def enable: UIO[Unit]

      def disable: UIO[Unit]

      def isEnabled: UIO[Boolean]
    }

    val enable: ZIO[CoreMetrics, Nothing, Unit] = ZIO.accessM[CoreMetrics](_.get.enable)

    val disable: ZIO[CoreMetrics, Nothing, Unit] = ZIO.accessM[CoreMetrics](_.get.disable)

    val isEnabled: ZIO[CoreMetrics, Nothing, Boolean] = ZIO.accessM[CoreMetrics](_.get.isEnabled)

    /**
     * The `CoreMetrics` service installs hooks into ZIO runtime system to track
     * important core metrics, such as number of fibers, fiber status, fiber
     * lifetimes, etc.
     */
    def live: ZLayer[Metrics, Nothing, CoreMetrics] = ???
  }

  type Metrics = Has[Metrics.Service]

  object Metrics {
    trait Service {

      def counter(name: String, value: Double): UIO[Boolean]

      def counter(name: String, value: Double, sampleRate: Double, tags: Label*): UIO[Boolean]

      def increment(name: String): UIO[Boolean]

      def increment(name: String, sampleRate: Double, tags: Label*): UIO[Boolean]

      def decrement(name: String): UIO[Boolean]

      def decrement(name: String, sampleRate: Double, tags: Label*): UIO[Boolean]

      def gauge(name: String, value: Double, tags: Label*): UIO[Boolean]

      def meter(name: String, value: Double, tags: Label*): UIO[Boolean]

      def timer(name: String, value: Double): UIO[Boolean]

      def timer(name: String, value: Double, sampleRate: Double, tags: Label*): UIO[Boolean]

      def set(name: String, value: String, tags: Label*): UIO[Boolean]

      def histogram(name: String, value: Double): UIO[Boolean]

      def histogram(name: String, value: Double, sampleRate: Double, tags: Label*): UIO[Boolean]

      def serviceCheck(name: String, status: ServiceCheckStatus): UIO[Boolean] =
        serviceCheck(name, status, None, None, None)

      def serviceCheck(
        name: String,
        status: ServiceCheckStatus,
        timestamp: Option[Long],
        hostname: Option[String],
        message: Option[String],
        tags: Label*
      ): UIO[Boolean]

      def event(name: String, text: String): UIO[Boolean] =
        event(name, text, None, None, None, None, None, None)

      def event(
        name: String,
        text: String,
        timestamp: Option[Long],
        hostname: Option[String],
        aggregationKey: Option[String],
        priority: Option[EventPriority],
        sourceTypeName: Option[String],
        alertType: Option[EventAlertType],
        tags: Label*
      ): UIO[Boolean]

      def listen(): ZIO[Any, Throwable, Fiber.Runtime[Throwable, Nothing]]

      def listen(
        f: Chunk[Metric[_]] => Task[Chunk[Long]]
      ): ZIO[Any, Throwable, Fiber.Runtime[Throwable, Nothing]]

    }

    private[zio] class Live(
      config: MetricsConfig,
      clock: Clock.Service,
      udpClient: UDPClient.Service,
      aggregator: Ref[Chunk[Metric[_]]]
    ) extends Service {

<<<<<<< HEAD
    private[zio] class RingUnsafeService(
      config: MetricsConfig,
      clock: Clock.Service,
      aggregator: Ref[Chunk[Metric[_]]]
    ) extends UnsafeService {
=======
      private val ring: RingBuffer[Metric[_]] = RingBuffer[Metric[_]](config.maximumSize)
>>>>>>> 629b4228

      override def counter(name: String, value: Double): UIO[Boolean] =
        send(Metric.Counter(name, value, 1.0, Chunk.empty))

      override def counter(name: String, value: Double, sampleRate: Double, tags: Label*): UIO[Boolean] =
        send(Metric.Counter(name, value, sampleRate, Chunk.fromIterable(tags)))

      override def increment(name: String): UIO[Boolean] =
        send(Metric.Counter(name, 1.0, 1.0, Chunk.empty))

      override def increment(name: String, sampleRate: Double, tags: Label*): UIO[Boolean] =
        send(Metric.Counter(name, 1.0, sampleRate, Chunk.fromIterable(tags)))

      override def decrement(name: String): UIO[Boolean] =
        send(Metric.Counter(name, -1.0, 1.0, Chunk.empty))

      override def decrement(name: String, sampleRate: Double, tags: Label*): UIO[Boolean] =
        send(Metric.Counter(name, -1.0, sampleRate, Chunk.fromIterable(tags)))

      override def gauge(name: String, value: Double, tags: Label*): UIO[Boolean] =
        send(Metric.Gauge(name, value, Chunk.fromIterable(tags)))

      override def meter(name: String, value: Double, tags: Label*): UIO[Boolean] =
        send(Metric.Gauge(name, value, Chunk.fromIterable(tags)))

      override def timer(name: String, value: Double): UIO[Boolean] =
        send(Metric.Timer(name, value, 1.0, Chunk.empty))

      override def timer(name: String, value: Double, sampleRate: Double, tags: Label*): UIO[Boolean] =
        send(Metric.Timer(name, value, sampleRate, Chunk.fromIterable(tags)))

      override def set(name: String, value: String, tags: Label*): UIO[Boolean] =
        send(Metric.Set(name, value, Chunk.fromIterable(tags)))

      override def histogram(name: String, value: Double): UIO[Boolean] =
        send(Metric.Histogram(name, value, 1.0, Chunk.empty))

      override def histogram(name: String, value: Double, sampleRate: Double, tags: Label*): UIO[Boolean] =
        send(Metric.Histogram(name, value, sampleRate, Chunk.fromIterable(tags)))

      override def serviceCheck(
        name: String,
        status: ServiceCheckStatus,
        timestamp: Option[Long],
        hostname: Option[String],
        message: Option[String],
        tags: Label*
      ): UIO[Boolean] =
        send(Metric.ServiceCheck(name, status, timestamp, hostname, message, Chunk.fromIterable(tags)))

      override def event(
        name: String,
        text: String,
        timestamp: Option[Long],
        hostname: Option[String],
        aggregationKey: Option[String],
        priority: Option[EventPriority],
        sourceTypeName: Option[String],
        alertType: Option[EventAlertType],
        tags: Label*
      ): UIO[Boolean] =
        send(
          Metric.Event(
            name,
            text,
            timestamp,
            hostname,
            aggregationKey,
            priority,
            sourceTypeName,
            alertType,
            Chunk.fromIterable(tags)
          )
        )

      private def send(metric: Metric[_]): UIO[Boolean] = UIO(ring.offer(metric))

      private def shouldSample(rate: Double): Boolean =
        if (rate >= 1.0 || ThreadLocalRandom.current.nextDouble <= rate) true else false

      private def sample(metrics: Chunk[Metric[_]]): Chunk[Metric[_]] =
        metrics.filter(m =>
          m match {
            case Metric.Counter(_, _, sampleRate, _)   => shouldSample(sampleRate)
            case Metric.Histogram(_, _, sampleRate, _) => shouldSample(sampleRate)
            case Metric.Timer(_, _, sampleRate, _)     => shouldSample(sampleRate)
            case _                                     => true
          }
        )

      private[zio] val udp: Chunk[Metric[_]] => Task[Chunk[Long]] =
        metrics => {
          val chunks: Chunk[Chunk[Byte]] = sample(metrics)
            .map(Encoder.encode)
            .map(s => s.getBytes())
            .map(Chunk.fromArray)
          IO.foreach(chunks)(udpClient.write)
        }

      private[zio] val poll: UIO[Chunk[Metric[_]]] =
        UIO(ring.poll(Metric.Zero)).flatMap {
          case Metric.Zero => aggregator.get
          case m @ _       =>
            aggregator.updateAndGet(_ :+ m)
        }

      private[zio] def drain: UIO[Unit] =
        UIO(ring.poll(Metric.Zero)).flatMap {
          case Metric.Zero => ZIO.unit
          case m @ _       => aggregator.updateAndGet(_ :+ m) *> drain
        }

      private val untilNCollected =
        Schedule.fixed(config.pollRate) *>
          Schedule.recurUntil[Chunk[Metric[_]]](_.size == config.bufferSize)

      private[zio] val collect: (Chunk[Metric[_]] => Task[Chunk[Long]]) => Task[Chunk[Chunk[Long]]] =
        f => {
          for {
            _             <- poll
                               .repeat(untilNCollected)
                               .timeout(config.timeout)
                               .provide(Has(clock))
            _             <- drain
            metrics       <- aggregator.getAndUpdate(_ => Chunk.empty)
            groupedMetrics = Chunk(metrics.grouped(config.bufferSize).toSeq: _*)
            l             <- ZIO.foreach(groupedMetrics)(f)
          } yield l
        }

      val listen: ZIO[Any, Throwable, Fiber.Runtime[Throwable, Nothing]] = listen(udp)

      def listen(
        f: Chunk[Metric[_]] => Task[Chunk[Long]]
      ): ZIO[Any, Throwable, Fiber.Runtime[Throwable, Nothing]] =
        collect(f).forever.forkDaemon

    }

    /**
     * Sets the counter of the specified name for the specified value.
     */
    def counter(name: String, value: Double): ZIO[Metrics, Nothing, Boolean] =
      ZIO.accessM[Metrics](_.get.counter(name, value))

    def counter(name: String, value: Double, sampleRate: Double, tags: Label*): ZIO[Metrics, Nothing, Boolean] =
      ZIO.accessM[Metrics](_.get.counter(name, value, sampleRate, tags: _*))

    def increment(name: String): ZIO[Metrics, Nothing, Boolean] =
      ZIO.accessM[Metrics](_.get.increment(name))

    def increment(name: String, sampleRate: Double, tags: Label*): ZIO[Metrics, Nothing, Boolean] =
      ZIO.accessM[Metrics](_.get.increment(name, sampleRate, tags: _*))

    def decrement(name: String): ZIO[Metrics, Nothing, Boolean] =
      ZIO.accessM[Metrics](_.get.decrement(name))

    def decrement(name: String, sampleRate: Double, tags: Label*): ZIO[Metrics, Nothing, Boolean] =
      ZIO.accessM[Metrics](_.get.decrement(name, sampleRate, tags: _*))

    def gauge(name: String, value: Double, tags: Label*): ZIO[Metrics, Nothing, Boolean] =
      ZIO.accessM[Metrics](_.get.gauge(name, value, tags: _*))

    def meter(name: String, value: Double, tags: Label*): ZIO[Metrics, Nothing, Boolean] =
      ZIO.accessM[Metrics](_.get.meter(name, value, tags: _*))

    def timer(name: String, value: Double): ZIO[Metrics, Nothing, Boolean] =
      ZIO.accessM[Metrics](_.get.timer(name, value))

    def set(name: String, value: String, tags: Label*): ZIO[Metrics, Nothing, Boolean] =
      ZIO.accessM[Metrics](_.get.set(name, value, tags: _*))

    def histogram(name: String, value: Double): ZIO[Metrics, Nothing, Boolean] =
      ZIO.accessM[Metrics](_.get.histogram(name, value))

    def histogram(name: String, value: Double, sampleRate: Double, tags: Label*): ZIO[Metrics, Nothing, Boolean] =
      ZIO.accessM[Metrics](_.get.histogram(name, value, sampleRate, tags: _*))

    def serviceCheck(name: String, status: ServiceCheckStatus): ZIO[Metrics, Nothing, Boolean] =
      ZIO.accessM[Metrics](_.get.serviceCheck(name, status))

    def serviceCheck(
      name: String,
      status: ServiceCheckStatus,
      timestamp: Option[Long],
      hostname: Option[String],
      message: Option[String],
      tags: Label*
    ): ZIO[Metrics, Nothing, Boolean] =
      ZIO.accessM[Metrics](_.get.serviceCheck(name, status, timestamp, hostname, message, tags: _*))

    def event(name: String, text: String): ZIO[Metrics, Nothing, Boolean] =
      ZIO.accessM[Metrics](_.get.event(name, text))

    def event(
      name: String,
      text: String,
      timestamp: Option[Long],
      hostname: Option[String],
      aggregationKey: Option[String],
      priority: Option[EventPriority],
      sourceTypeName: Option[String],
      alertType: Option[EventAlertType],
      tags: Label*
    ): ZIO[Metrics, Nothing, Boolean] =
      ZIO.accessM[Metrics](
        _.get.event(name, text, timestamp, hostname, aggregationKey, priority, sourceTypeName, alertType, tags: _*)
      )

    val listen: ZIO[Metrics, Throwable, Fiber.Runtime[Throwable, Nothing]] =
      ZIO.accessM[Metrics](_.get.listen())

    def listen(
      f: Chunk[Metric[_]] => IO[Exception, Chunk[Long]]
    ): ZIO[Metrics, Throwable, Fiber.Runtime[Throwable, Nothing]] =
      ZIO.accessM[Metrics](_.get.listen(f))

    /**
     * Constructs a live `Metrics` service based on the given configuration.
     */
    def live(config: MetricsConfig): RLayer[Clock, Metrics] =
      ZLayer.identity[Clock] ++ UDPClient.live(config) >>>
        ZLayer.fromServicesM[Clock.Service, UDPClient.Service, Any, Throwable, Metrics.Service] { (clock, udpClient) =>
          for {
            aggregator <- Ref.make[Chunk[Metric[_]]](Chunk.empty)
          } yield new Live(config, clock, udpClient, aggregator)
        }
  }

}<|MERGE_RESOLUTION|>--- conflicted
+++ resolved
@@ -186,15 +186,7 @@
       aggregator: Ref[Chunk[Metric[_]]]
     ) extends Service {
 
-<<<<<<< HEAD
-    private[zio] class RingUnsafeService(
-      config: MetricsConfig,
-      clock: Clock.Service,
-      aggregator: Ref[Chunk[Metric[_]]]
-    ) extends UnsafeService {
-=======
       private val ring: RingBuffer[Metric[_]] = RingBuffer[Metric[_]](config.maximumSize)
->>>>>>> 629b4228
 
       override def counter(name: String, value: Double): UIO[Boolean] =
         send(Metric.Counter(name, value, 1.0, Chunk.empty))
@@ -307,10 +299,9 @@
           case m @ _       => aggregator.updateAndGet(_ :+ m) *> drain
         }
 
-      private val untilNCollected =
+      private val untilNCollected                                                                   =
         Schedule.fixed(config.pollRate) *>
           Schedule.recurUntil[Chunk[Metric[_]]](_.size == config.bufferSize)
-
       private[zio] val collect: (Chunk[Metric[_]] => Task[Chunk[Long]]) => Task[Chunk[Chunk[Long]]] =
         f => {
           for {
